--- conflicted
+++ resolved
@@ -71,7 +71,12 @@
 
     return PiZeroPolicyNode
 
-<<<<<<< HEAD
+@register_policy("act")
+def _build_ACT():
+    """Build and return ACT"""
+    from arkml.nodes.act_policy_node import ActPolicyNode
+
+    return ActPolicyNode
 
 @register_policy("diffusion_policy")
 def _build_diffusion() -> BasePolicy:
@@ -83,12 +88,4 @@
     """
     from arkml.nodes.diffusion_node import DiffusionPolicyNode
 
-    return DiffusionPolicyNode
-=======
-@register_policy("act")
-def _build_ACT():
-    """Build and return ACT"""
-    from arkml.nodes.act_policy_node import ActPolicyNode
-
-    return ActPolicyNode
->>>>>>> 60199594
+    return DiffusionPolicyNode