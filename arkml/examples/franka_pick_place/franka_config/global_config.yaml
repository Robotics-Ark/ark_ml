
simulator:
  name: "franka_pick_and_place"              # A unique name for your simulator node
  backend_type: "pybullet"                # The physics engine we're using
  node_frequency: 240                     # How often your node's step() function runs (Hz)
  config:
    connection_mode: "GUI"                # GUI for visual interface, DIRECT for headless mode
    gravity:                              # Gravity vector [x, y, z] in m/s²
      - 0
      - 0
      - -9.81                             # Standard Earth gravity
    sim_frequency: 240

objects:
  - "objects/table.yaml"
  - "objects/block.yaml"
  - "objects/target.yaml"

robots: 
  - "/nfs/rlteam2/abhineet/dsagent/agent/ark_diffusion_policies_on_franka/diffusion_policy/config/robots/franka.yaml"

sensors:
<<<<<<< HEAD
  - "/nfs/rlteam2/refi/ark/ark_diffusion_policies_on_franka/diffusion_policy/config/sensors/IntelRealSense.yaml"  # Path to robot configuration file

=======
  - "sensors/IntelRealSense.yaml"  # Path to robot configuration file
>>>>>>> 5bd3554b

text: "Pick the yellow cube and place it in the white background area of the table"

policy_mode: service

channel_config: ark_ml/arkml/examples/franka_pick_place/franka_config/pizero_io_schema.yaml<|MERGE_RESOLUTION|>--- conflicted
+++ resolved
@@ -1,4 +1,3 @@
-
 simulator:
   name: "franka_pick_and_place"              # A unique name for your simulator node
   backend_type: "pybullet"                # The physics engine we're using
@@ -17,15 +16,10 @@
   - "objects/target.yaml"
 
 robots: 
-  - "/nfs/rlteam2/abhineet/dsagent/agent/ark_diffusion_policies_on_franka/diffusion_policy/config/robots/franka.yaml"
+  - "robots/franka.yaml"
 
 sensors:
-<<<<<<< HEAD
-  - "/nfs/rlteam2/refi/ark/ark_diffusion_policies_on_franka/diffusion_policy/config/sensors/IntelRealSense.yaml"  # Path to robot configuration file
-
-=======
   - "sensors/IntelRealSense.yaml"  # Path to robot configuration file
->>>>>>> 5bd3554b
 
 text: "Pick the yellow cube and place it in the white background area of the table"
 
