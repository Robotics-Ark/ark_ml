import asyncio
import json
from typing import Any

import hydra
import torch
from ark.client.comm_infrastructure.instance_node import InstanceNode
from arkml.examples.franka_pick_place.franka_pick_place_env import RobotEnv
from arktypes import (
    task_space_command_t,
    pose_t,
    joint_state_t,
    rigid_body_state_t,
    rgbd_t,
    string_t,
)
from arktypes.utils import unpack
from omegaconf import DictConfig, OmegaConf
from tqdm import tqdm


def default_channels() -> dict[str, dict[str, type]]:
    """Return default action/observation channel mappings for simulator.

    Returns:
      Dict[str, dict[str, type]]: A dictionary with two keys:
        - "actions": mapping from action channel name to its type.
        - "observations": mapping from observation channel name to its type.
    """
    action_channels: dict[str, type] = {
        "franka/cartesian_command/sim": task_space_command_t,
    }
    observation_channels: dict[str, type] = {
        "franka/ee_state/sim": pose_t,
        "franka/joint_states/sim": joint_state_t,
        "cube/ground_truth/sim": rigid_body_state_t,
        "target/ground_truth/sim": rigid_body_state_t,
        "IntelRealSense/rgbd/sim": rgbd_t,
    }
    return {"actions": action_channels, "observations": observation_channels}


class RobotNode(InstanceNode):
    """Manages env-policy interactions.

    Args:
      env: Environment object.
      policy_node: Policy wrapper.
      obs_horizon: Number of most recent observations to stack for the policy.
    """

    def __init__(self, env, obs_horizon):
        super().__init__("Robot")
        self.env = env
        self.obs_horizon = obs_horizon
        self.obs_history = []
        self.truncated = None
        self.terminated = None
        self.next_command = None
        self.obs_pub = self.create_publisher("observation", string_t)
        self.action_sub = self.create_subscriber(
            "next_action", task_space_command_t, self.callback
        )
        self.create_stepper(10, self.step)
        self.current_step = 0
        self.episode_started = False

    def reset(self):
        """Reset environment and bootstrap observation history.

        Returns:
          ``(obs, info)`` as returned by ``env.reset()``
        """
        obs, info = self.env.reset()
        self.obs_history = [obs] * self.obs_horizon  # bootstrap with repeated obs
        self.current_step = 0
        self.truncated = None
        self.terminated = None
        self.next_command = None
        self.episode_started = False
<<<<<<< HEAD
=======
        self.action_sub.suspend()
        time.sleep(0.1)
        self.action_sub.restart()
>>>>>>> 4d279beb
        return obs, info

    def callback(self, t, channel_name, msg):
        # Convert incoming task-space command into 8D action vector
        name, pos, quat, grip = unpack.task_space_command(msg)
        self.next_command = [
            float(pos[0]),
            float(pos[1]),
            float(pos[2]),
            float(quat[0]),
            float(quat[1]),
            float(quat[2]),
            float(quat[3]),
            float(grip),
        ]

    def step(self):
        """Step the environment once and update history.

        Args:
          action: Action to apply to the environment.

        Returns:
          ``(obs, reward, terminated, truncated, info)`` from the env.
        """
        if self.next_command is None or not self.episode_started:
            return
        obs, reward, self.terminated, self.truncated, self.current_step = self.env.step(
            self.next_command
        )
        self.obs_history.append(obs)
        if len(self.obs_history) > self.obs_horizon:
            self.obs_history.pop(0)  # keep window size fixe

    def get_obs_sequence(self, task_prompt: str):
        """Prepare a stacked observation batch for the policy.

        Args:
          task_prompt: Natural language instruction to include in the batch.

        Returns:
          Prepared observation batch, typically containing keys like
          ``image`` (Tensor ``[B,C,H,W]``), ``state`` (Tensor ``[B,D]``), and
          ``task`` (list of length ``B``).
        """
        obs_history = self.obs_history[-self.obs_horizon :]
        return self.prepare_observations(
            observations=obs_history, task_prompt=task_prompt
        )

    @staticmethod
    def prepare_observations(observations: list[dict[str, Any]], task_prompt: str):
        """Convert raw env observations into a batched policy input.

        Args:
          observations: List of observation dicts from the env. Each dict is
            expected to contain keys ``images`` (tuple with RGB as HxWxC),
            ``cube``, ``target``, ``gripper``, and ``franka_ee``.
          task_prompt: Natural language task description to include in the
            batch.

        Returns:
          A batch dictionary with:
            - ``image``: ``torch.FloatTensor`` of shape ``[B, C, H, W]``.
            - ``state``: ``torch.FloatTensor`` of shape ``[B, D]``.
            - ``task``: ``list[str]`` repeated across the batch (length ~= ``B``).
        """
        imgs = []
        states = []
        obs = {}
        for ob in observations:
            # ---- Image ----
            img = ob["images"][0]  # (H, W, C)
            img = torch.from_numpy(img.copy()).permute(2, 0, 1)  # (C, H, W)
            img = img.float() / 255.0
            imgs.append(img)

            # ---- State ----
            state = []
            state.extend(list(ob["cube"]))
            state.extend(list(ob["target"]))
            state.extend(list(ob["gripper"]))
            state.extend(list(ob["franka_ee"][0]))
            states.append(torch.tensor(state, dtype=torch.float32))

        obs["image"] = torch.stack(imgs, dim=0)
        obs["state"] = torch.stack(states, dim=0)
        obs["task"] = [task_prompt] * obs["state"].shape[0]
        return obs

    async def run_episode(
        self,
        max_steps: int,
        obs_horizon: int,
        action_horizon: int,
        step_sleep: float,
        task_prompt: str,
    ):
        """Run one episode using the current policy and environment.

        Args:
          max_steps: Maximum number of env steps to execute.
          obs_horizon: TODO
          action_horizon: Number of actions to apply from a predicted sequence.
          step_sleep: Optional delay (seconds) between executed actions.
          start_offset: Index into the predicted sequence to start from.
          task_prompt: Natural language instruction to include in observations.

        Returns:
          ``(obs_history, terminated, truncated)`` where
          ``obs_history`` is the internal observation buffer, and the booleans
          indicate episode termination status.
        """
        _, _ = self.reset()
        await asyncio.sleep(10)
        for n_step in tqdm(
            range(max_steps), desc="Steps:"
        ):  # TODO Steps count from env is different from steps refered here
            # Prepare current observation batch for the policy
            model_input = self.get_obs_sequence(task_prompt=task_prompt)
            self.truncated = n_step == max_steps - 1
            # Serialize observation to JSON (lists) and publish on generic channel
            payload = {
                "image": (
                    model_input.get("image").tolist()
                    if "image" in model_input
                    else None
                ),
                "state": (
                    model_input.get("state").tolist()
                    if "state" in model_input
                    else None
                ),
                "task": model_input.get("task", []),
                "episode_over": (self.terminated or self.truncated),
            }
            obs_msg = string_t()
            obs_msg.data = json.dumps(payload)
            self.obs_pub.publish(obs_msg)
            if n_step == 0:
                self.episode_started = True

            # Stepper advances env asynchronously via next_action
            if self.truncated or self.terminated:
                break

        self.truncated = True
        self.episode_started = False
        return self.terminated, self.truncated


async def run_all_episodes(robot_node, cfg, obs_horizon, action_horizon, step_sleep):
    n_episodes = int(getattr(cfg, "n_episodes"))
    success_count = 0

    for ep in range(n_episodes):
        print(f"\n=== Episode {ep} ===")
        terminated, truncated = await robot_node.run_episode(
            max_steps=int(getattr(cfg, "max_steps")),
            obs_horizon=obs_horizon,
            action_horizon=action_horizon,
            task_prompt=cfg.task_prompt,
            step_sleep=step_sleep,
        )
        if terminated:
            success_count += 1
            print(f"SUCCESS: Episode {ep}")
        else:
            print(f"FAILED: Episode {ep}")

        await asyncio.sleep(step_sleep)

    print(f"\nTotal successful episodes: {success_count}/{n_episodes}")


@hydra.main(
    config_path="../../configs", config_name="defaults.yaml", version_base="1.3"
)
def main(cfg: DictConfig) -> None:
    """Run rollouts for a configured policy.

    Args:
      cfg: Hydra configuration composed of ``defaults.yaml`` and overrides.
        Expected keys include:
        - sim_config (str): Path to the Ark global sim config.
        - environment_name (str): Environment identifier.
        - algo (DictConfig): Algorithm group with ``name`` and ``model``.
        - n_episodes (int): Number of episodes to evaluate.
        - task_prompt (str, optional): Task string for language policies.

    Returns:
      None. Prints progress and a final success summary to stdout.
    """
    sim_config = "/Users/abhineetkumar/arkprojects/ark_diffusion_policies_on_franka/diffusion_policy/config/global_config.yaml"
    environment_name = "diffusion_env"

    print("Config:\n", OmegaConf.to_yaml(cfg))

    step_sleep = float(getattr(cfg, "step_sleep", 0.5))

    # Environment
    chans = default_channels()
    env = RobotEnv(
        config=sim_config,
        environment_name=environment_name,
        action_channels=chans["actions"],
        observation_channels=chans["observations"],
        max_steps=int(getattr(cfg, "max_steps")) * 2,
        step_sleep=step_sleep,
        sim=True,
    )

    # Robot node to manage history and interaction
    obs_horizon = cfg.algo.model.get("obs_horizon")
    action_horizon = cfg.algo.model.get("action_horizon")
    robot_node = RobotNode(env=env, obs_horizon=obs_horizon)

    asyncio.run(
        run_all_episodes(robot_node, cfg, obs_horizon, action_horizon, step_sleep)
    )


if __name__ == "__main__":
    main()<|MERGE_RESOLUTION|>--- conflicted
+++ resolved
@@ -1,5 +1,6 @@
 import asyncio
 import json
+import time
 from typing import Any
 
 import hydra
@@ -78,12 +79,9 @@
         self.terminated = None
         self.next_command = None
         self.episode_started = False
-<<<<<<< HEAD
-=======
         self.action_sub.suspend()
         time.sleep(0.1)
         self.action_sub.restart()
->>>>>>> 4d279beb
         return obs, info
 
     def callback(self, t, channel_name, msg):
@@ -277,7 +275,7 @@
     Returns:
       None. Prints progress and a final success summary to stdout.
     """
-    sim_config = "/Users/abhineetkumar/arkprojects/ark_diffusion_policies_on_franka/diffusion_policy/config/global_config.yaml"
+    sim_config = "./sim_config/global_config.yaml"
     environment_name = "diffusion_env"
 
     print("Config:\n", OmegaConf.to_yaml(cfg))
