name: pizero
model:
  type: PiZeroNet
  name: PiZeroNet
  policy_type: pi0            # 'pi0'
  model_path: lerobot/pi0
<<<<<<< HEAD
  obs_dim: 9
=======
  obs_dim: 9 # TODO change it to state_dim
>>>>>>> 5bd3554b
  action_dim: 8         # Action dimension
  obs_horizon: 1        # Observation dimension
  pred_horizon: 1
  action_horizon: 1
  image_dim: (3, 480, 640) # Image dimension (b,c,h,w)
  visual_input_features:
    - image_top

trainer:
  lr: 2e-4
  batch_size: 8
  max_epochs: 10
  num_workers: 2
  use_bf16: true
  weight_decay: 0.0<|MERGE_RESOLUTION|>--- conflicted
+++ resolved
@@ -4,11 +4,7 @@
   name: PiZeroNet
   policy_type: pi0            # 'pi0'
   model_path: lerobot/pi0
-<<<<<<< HEAD
-  obs_dim: 9
-=======
   obs_dim: 9 # TODO change it to state_dim
->>>>>>> 5bd3554b
   action_dim: 8         # Action dimension
   obs_horizon: 1        # Observation dimension
   pred_horizon: 1
