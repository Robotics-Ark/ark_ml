--- conflicted
+++ resolved
@@ -34,8 +34,7 @@
 
         # Policy setup
         self.policy = policy
-        # TODO fix this
-        self.policy.to(device=device)
+        self.policy.to_device(device=device)
         self.policy.set_eval_mode()
 
         # Async inference infra
@@ -76,10 +75,6 @@
             self.obs_queue.get_nowait()
         except queue.Empty:
             pass
-<<<<<<< HEAD
-        print(f"[NEW OBSERVATION] : {msg}")
-=======
->>>>>>> 21c9b331
 
         if isinstance(msg, str):
             payload = json.loads(msg)
